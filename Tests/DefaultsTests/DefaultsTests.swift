--- conflicted
+++ resolved
@@ -521,8 +521,6 @@
 		Defaults.reset(key1)
 		XCTAssertNil(Defaults[key1])
 		XCTAssertEqual(Defaults[key2], newString2)
-<<<<<<< HEAD
-=======
 
 		if #available(iOS 11.0, macOS 10.13, tvOS 11.0, watchOS 4.0, iOSApplicationExtension 11.0, macOSApplicationExtension 10.13, tvOSApplicationExtension 11.0, watchOSApplicationExtension 4.0, *) {
 			let key3 = Defaults.NSSecureCodingOptionalKey<ExamplePersistentHistory>("optionalKey3")
@@ -530,7 +528,6 @@
 			Defaults.reset(key3)
 			XCTAssertNil(Defaults[key3])
 		}
->>>>>>> 030c70a5
 	}
 
 	func testResetMultipleOptionalKeys() {
