import Foundation
import Combine
import XCTest
import Defaults

let fixtureURL = URL(string: "https://sindresorhus.com")!
let fixtureFileURL = URL(string: "file://~/icon.png")!
let fixtureURL2 = URL(string: "https://example.com")!

let fixtureDate = Date()

extension Defaults.Keys {
	static let key = Key<Bool>("key", default: false)
	static let url = Key<URL>("url", default: fixtureURL)
	static let file = Key<URL>("fileURL", default: fixtureFileURL)
	static let data = Key<Data>("data", default: Data([]))
	static let date = Key<Date>("date", default: fixtureDate)
}

final class DefaultsTests: XCTestCase {
	override func setUp() {
		super.setUp()
		Defaults.removeAll()
	}

	override func tearDown() {
		super.tearDown()
		Defaults.removeAll()
	}

	func testKey() {
		let key = Defaults.Key<Bool>("independentKey", default: false)
		XCTAssertFalse(Defaults[key])
		Defaults[key] = true
		XCTAssertTrue(Defaults[key])
	}

	func testOptionalKey() {
		let key = Defaults.Key<Bool?>("independentOptionalKey")
		let url = Defaults.Key<URL?>("independentOptionalURLKey")
		XCTAssertNil(Defaults[key])
		XCTAssertNil(Defaults[url])
		Defaults[key] = true
		Defaults[url] = fixtureURL
		XCTAssertTrue(Defaults[key]!)
		XCTAssertEqual(Defaults[url], fixtureURL)
		Defaults[key] = nil
		Defaults[url] = nil
		XCTAssertNil(Defaults[key])
		XCTAssertNil(Defaults[url])
		Defaults[key] = false
		Defaults[url] = fixtureURL2
		XCTAssertFalse(Defaults[key]!)
		XCTAssertEqual(Defaults[url], fixtureURL2)
	}

	func testKeyRegistersDefault() {
		let keyName = "registersDefault"
		XCTAssertFalse(UserDefaults.standard.bool(forKey: keyName))
		_ = Defaults.Key<Bool>(keyName, default: true)
		XCTAssertTrue(UserDefaults.standard.bool(forKey: keyName))

		// Test that it works with multiple keys with `Defaults`.
		let keyName2 = "registersDefault2"
		_ = Defaults.Key<String>(keyName2, default: keyName2)
		XCTAssertEqual(UserDefaults.standard.string(forKey: keyName2), keyName2)
	}

	func testKeyWithUserDefaultSubscript() {
		let key = Defaults.Key<Bool>("keyWithUserDeaultSubscript", default: false)
		XCTAssertFalse(UserDefaults.standard[key])
		UserDefaults.standard[key] = true
		XCTAssertTrue(UserDefaults.standard[key])
	}

	func testKeys() {
		XCTAssertFalse(Defaults[.key])
		Defaults[.key] = true
		XCTAssertTrue(Defaults[.key])
	}

	func testUrlType() {
		XCTAssertEqual(Defaults[.url], fixtureURL)
		let newUrl = URL(string: "https://twitter.com")!
		Defaults[.url] = newUrl
		XCTAssertEqual(Defaults[.url], newUrl)
	}

	func testDataType() {
		XCTAssertEqual(Defaults[.data], Data([]))
		let newData = Data([0xFF])
		Defaults[.data] = newData
		XCTAssertEqual(Defaults[.data], newData)
	}

	func testDateType() {
		XCTAssertEqual(Defaults[.date], fixtureDate)
		let newDate = Date()
		Defaults[.date] = newDate
		XCTAssertEqual(Defaults[.date], newDate)
	}

	func testFileURLType() {
		XCTAssertEqual(Defaults[.file], fixtureFileURL)
	}

	func testRemoveAll() {
		let key = Defaults.Key<Bool>("removeAll", default: false)
		let key2 = Defaults.Key<Bool>("removeAll2", default: false)
		Defaults[key] = true
		Defaults[key2] = true
		XCTAssertTrue(Defaults[key])
		XCTAssertTrue(Defaults[key2])
		Defaults.removeAll()
		XCTAssertFalse(Defaults[key])
		XCTAssertFalse(Defaults[key2])
	}

	func testCustomSuite() {
		let customSuite = UserDefaults(suiteName: "com.sindresorhus.customSuite")!
		let key = Defaults.Key<Bool>("customSuite", default: false, suite: customSuite)
		XCTAssertFalse(customSuite[key])
		XCTAssertFalse(Defaults[key])
		Defaults[key] = true
		XCTAssertTrue(customSuite[key])
		XCTAssertTrue(Defaults[key])
		Defaults.removeAll(suite: customSuite)
	}

	@available(iOS 13.0, macOS 10.15, tvOS 13.0, watchOS 6.0, iOSApplicationExtension 13.0, macOSApplicationExtension 10.15, tvOSApplicationExtension 13.0, watchOSApplicationExtension 6.0, *)
	func testObserveKeyCombine() {
		let key = Defaults.Key<Bool>("observeKey", default: false)
		let expect = expectation(description: "Observation closure being called")

		let publisher = Defaults
			.publisher(key, options: [])
			.map { ($0.oldValue, $0.newValue) }
			.collect(2)

		let cancellable = publisher.sink { tuples in
			for (index, expected) in [(false, true), (true, false)].enumerated() {
				XCTAssertEqual(expected.0, tuples[index].0)
				XCTAssertEqual(expected.1, tuples[index].1)
			}

			expect.fulfill()
		}

		Defaults[key] = true
		Defaults.reset(key)
		cancellable.cancel()

		waitForExpectations(timeout: 10)
	}

	@available(iOS 13.0, macOS 10.15, tvOS 13.0, watchOS 6.0, iOSApplicationExtension 13.0, macOSApplicationExtension 10.15, tvOSApplicationExtension 13.0, watchOSApplicationExtension 6.0, *)
	func testObserveOptionalKeyCombine() {
		let key = Defaults.Key<Bool?>("observeOptionalKey")
		let expect = expectation(description: "Observation closure being called")

		let publisher = Defaults
			.publisher(key, options: [])
			.map { ($0.oldValue, $0.newValue) }
			.collect(3)

		let expectedValues: [(Bool?, Bool?)] = [(nil, true), (true, false), (false, nil)]

		let cancellable = publisher.sink { actualValues in
			for (expected, actual) in zip(expectedValues, actualValues) {
				XCTAssertEqual(expected.0, actual.0)
				XCTAssertEqual(expected.1, actual.1)
			}

			expect.fulfill()
		}

		Defaults[key] = true
		Defaults[key] = false
		Defaults.reset(key)
		cancellable.cancel()

		waitForExpectations(timeout: 10)
	}

	@available(iOS 13.0, macOS 10.15, tvOS 13.0, watchOS 6.0, iOSApplicationExtension 13.0, macOSApplicationExtension 10.15, tvOSApplicationExtension 13.0, watchOSApplicationExtension 6.0, *)
	func testObserveMultipleKeysCombine() {
		let key1 = Defaults.Key<String>("observeKey1", default: "x")
		let key2 = Defaults.Key<Bool>("observeKey2", default: true)
		let expect = expectation(description: "Observation closure being called")

		let publisher = Defaults.publisher(keys: key1, key2, options: []).collect(2)

		let cancellable = publisher.sink { _ in
			expect.fulfill()
		}

		Defaults[key1] = "y"
		Defaults[key2] = false
		cancellable.cancel()

		waitForExpectations(timeout: 10)
	}

	@available(iOS 13.0, macOS 10.15, tvOS 13.0, watchOS 6.0, iOSApplicationExtension 13.0, macOSApplicationExtension 10.15, tvOSApplicationExtension 13.0, watchOSApplicationExtension 6.0, *)
	func testObserveMultipleOptionalKeysCombine() {
		let key1 = Defaults.Key<String?>("observeOptionalKey1")
		let key2 = Defaults.Key<Bool?>("observeOptionalKey2")
		let expect = expectation(description: "Observation closure being called")

		let publisher = Defaults.publisher(keys: key1, key2, options: []).collect(2)

		let cancellable = publisher.sink { _ in
			expect.fulfill()
		}

		Defaults[key1] = "x"
		Defaults[key2] = false
		cancellable.cancel()

		waitForExpectations(timeout: 10)
	}

	@available(iOS 13.0, macOS 10.15, tvOS 13.0, watchOS 6.0, iOSApplicationExtension 13.0, macOSApplicationExtension 10.15, tvOSApplicationExtension 13.0, watchOSApplicationExtension 6.0, *)
	func testReceiveValueBeforeSubscriptionCombine() {
		let key = Defaults.Key<String>("receiveValueBeforeSubscription", default: "hello")
		let expect = expectation(description: "Observation closure being called")

		let publisher = Defaults
			.publisher(key)
			.map(\.newValue)
			.eraseToAnyPublisher()
			.collect(2)

		let cancellable = publisher.sink { values in
			XCTAssertEqual(["hello", "world"], values)
			expect.fulfill()
		}

		Defaults[key] = "world"
		cancellable.cancel()
		waitForExpectations(timeout: 10)
	}

	func testObserveKey() {
		let key = Defaults.Key<Bool>("observeKey", default: false)
		let expect = expectation(description: "Observation closure being called")

		var observation: Defaults.Observation!
		observation = Defaults.observe(key, options: []) { change in
			XCTAssertFalse(change.oldValue)
			XCTAssertTrue(change.newValue)
			observation.invalidate()
			expect.fulfill()
		}

		Defaults[key] = true

		waitForExpectations(timeout: 10)
	}

	func testObserveOptionalKey() {
		let key = Defaults.Key<Bool?>("observeOptionalKey")
		let expect = expectation(description: "Observation closure being called")

		var observation: Defaults.Observation!
		observation = Defaults.observe(key, options: []) { change in
			XCTAssertNil(change.oldValue)
			XCTAssertTrue(change.newValue!)
			observation.invalidate()
			expect.fulfill()
		}

		Defaults[key] = true

		waitForExpectations(timeout: 10)
	}

	func testObserveMultipleKeys() {
		let key1 = Defaults.Key<String>("observeKey1", default: "x")
		let key2 = Defaults.Key<Bool>("observeKey2", default: true)
		let expect = expectation(description: "Observation closure being called")

		var observation: Defaults.Observation!
		var counter = 0
		observation = Defaults.observe(keys: key1, key2, options: []) {
			counter += 1
			if counter == 2 {
				expect.fulfill()
			} else if counter > 2 {
				XCTFail()
			}
		}

		Defaults[key1] = "y"
		Defaults[key2] = false
		observation.invalidate()

		waitForExpectations(timeout: 10)
	}

	func testObserveKeyURL() {
		let key = Defaults.Key<URL>("observeKeyURL", default: fixtureURL)
		let expect = expectation(description: "Observation closure being called")

		var observation: Defaults.Observation!
		observation = Defaults.observe(key, options: []) { change in
			XCTAssertEqual(change.oldValue, fixtureURL)
			XCTAssertEqual(change.newValue, fixtureURL2)
			observation.invalidate()
			expect.fulfill()
		}

		Defaults[key] = fixtureURL2

		waitForExpectations(timeout: 10)
	}

	func testObservePreventPropagation() {
		let key1 = Defaults.Key<Bool?>("preventPropagation0", default: nil)
		let expect = expectation(description: "No infinite recursion")

		var observation: Defaults.Observation!
		var wasInside = false
		observation = Defaults.observe(key1, options: []) { _ in
			XCTAssertFalse(wasInside)
			wasInside = true
			Defaults.withoutPropagation {
				Defaults[key1] = true
			}
			expect.fulfill()
		}

		Defaults[key1] = false
		observation.invalidate()

		waitForExpectations(timeout: 10)
	}

	func testObservePreventPropagationMultipleKeys() {
		let key1 = Defaults.Key<Bool?>("preventPropagation1", default: nil)
		let key2 = Defaults.Key<Bool?>("preventPropagation2", default: nil)
		let expect = expectation(description: "No infinite recursion")

		var observation: Defaults.Observation!
		var wasInside = false
		observation = Defaults.observe(keys: key1, key2, options: []) {
			XCTAssertFalse(wasInside)
			wasInside = true
			Defaults.withoutPropagation {
				Defaults[key1] = true
			}
			expect.fulfill()
		}

		Defaults[key1] = false
		observation.invalidate()

		waitForExpectations(timeout: 10)
	}

	// This checks if the callback is still being called if the value is changed on a second thread while the initial thread is doing some long running task.
	func testObservePreventPropagationMultipleThreads() {
		let key1 = Defaults.Key<Int?>("preventPropagation3", default: nil)
		let expect = expectation(description: "No infinite recursion")

		var observation: Defaults.Observation!
		observation = Defaults.observe(key1, options: []) { _ in
			Defaults.withoutPropagation {
				Defaults[key1]! += 1
			}
			print("--- Main Thread: \(Thread.isMainThread)")
			if !Thread.isMainThread {
				XCTAssert(Defaults[key1]! == 4)
				expect.fulfill()
			} else {
				usleep(100_000)
				print("--- Release: \(Thread.isMainThread)")
			}
		}
		DispatchQueue.global().asyncAfter(deadline: .now() + 0.05) {
			Defaults[key1]! += 1
		}
		Defaults[key1] = 1
		observation.invalidate()

		waitForExpectations(timeout: 10)
	}

	// Check if propagation prevention works across multiple observations.
	func testObservePreventPropagationMultipleObservations() {
		let key1 = Defaults.Key<Bool?>("preventPropagation4", default: nil)
		let key2 = Defaults.Key<Bool?>("preventPropagation5", default: nil)
		let expect = expectation(description: "No infinite recursion")

		let observation1 = Defaults.observe(key2, options: []) { _ in
			XCTFail()
		}

		let observation2 = Defaults.observe(keys: key1, key2, options: []) {
			Defaults.withoutPropagation {
				Defaults[key2] = true
			}
			expect.fulfill()
		}

		Defaults[key1] = false
		observation1.invalidate()
		observation2.invalidate()

		waitForExpectations(timeout: 10)
	}

	@available(iOS 13.0, macOS 10.15, tvOS 13.0, watchOS 6.0, iOSApplicationExtension 13.0, macOSApplicationExtension 10.15, tvOSApplicationExtension 13.0, watchOSApplicationExtension 6.0, *)
	func testObservePreventPropagationCombine() {
		let key1 = Defaults.Key<Bool?>("preventPropagation6", default: nil)
		let expect = expectation(description: "No infinite recursion")

		var wasInside = false
		let cancellable = Defaults.publisher(key1, options: []).sink { _ in
			XCTAssertFalse(wasInside)
			wasInside = true
			Defaults.withoutPropagation {
				Defaults[key1] = true
			}
			expect.fulfill()
		}

		Defaults[key1] = false
		cancellable.cancel()

		waitForExpectations(timeout: 10)
	}

	@available(iOS 13.0, macOS 10.15, tvOS 13.0, watchOS 6.0, iOSApplicationExtension 13.0, macOSApplicationExtension 10.15, tvOSApplicationExtension 13.0, watchOSApplicationExtension 6.0, *)
	func testObservePreventPropagationMultipleKeysCombine() {
		let key1 = Defaults.Key<Bool?>("preventPropagation7", default: nil)
		let key2 = Defaults.Key<Bool?>("preventPropagation8", default: nil)
		let expect = expectation(description: "No infinite recursion")

		var wasInside = false
		let cancellable = Defaults.publisher(keys: key1, key2, options: []).sink { _ in
			XCTAssertFalse(wasInside)
			wasInside = true
			Defaults.withoutPropagation {
				Defaults[key1] = true
			}
			expect.fulfill()
		}

		Defaults[key2] = false
		cancellable.cancel()

		waitForExpectations(timeout: 10)
	}

	@available(iOS 13.0, macOS 10.15, tvOS 13.0, watchOS 6.0, iOSApplicationExtension 13.0, macOSApplicationExtension 10.15, tvOSApplicationExtension 13.0, watchOSApplicationExtension 6.0, *)
	func testObservePreventPropagationModifiersCombine() {
		let key1 = Defaults.Key<Bool?>("preventPropagation9", default: nil)
		let expect = expectation(description: "No infinite recursion")

		var wasInside = false
		var cancellable: AnyCancellable!
		cancellable = Defaults.publisher(key1, options: [])
			.receive(on: DispatchQueue.main)
			.delay(for: 0.5, scheduler: DispatchQueue.global())
			.sink { _ in
				XCTAssertFalse(wasInside)
				wasInside = true
				Defaults.withoutPropagation {
					Defaults[key1] = true
				}
				expect.fulfill()
				cancellable.cancel()
			}

		Defaults[key1] = false

		waitForExpectations(timeout: 10)
	}

	@available(iOS 13.0, macOS 10.15, tvOS 13.0, watchOS 6.0, iOSApplicationExtension 13.0, macOSApplicationExtension 10.15, tvOSApplicationExtension 13.0, watchOSApplicationExtension 6.0, *)
	func testRemoveDuplicatesObserveKeyCombine() {
		let key = Defaults.Key<Bool>("observeKey", default: false)
		let expect = expectation(description: "Observation closure being called")

		let inputArray = [true, false, false, false, false, false, false, true]
		let expectedArray = [true, false, true]

		let cancellable = Defaults
			.publisher(key, options: [])
			.removeDuplicates()
			.map(\.newValue)
			.collect(expectedArray.count)
			.sink { result in
				print("Result array: \(result)")
				result == expectedArray ? expect.fulfill() : XCTFail("Expected Array is not matched")
			}

		inputArray.forEach {
			Defaults[key] = $0
		}

		Defaults.reset(key)
		cancellable.cancel()

		waitForExpectations(timeout: 10)
	}

	@available(iOS 13.0, macOS 10.15, tvOS 13.0, watchOS 6.0, iOSApplicationExtension 13.0, macOSApplicationExtension 10.15, tvOSApplicationExtension 13.0, watchOSApplicationExtension 6.0, *)
	func testRemoveDuplicatesOptionalObserveKeyCombine() {
		let key = Defaults.Key<Bool?>("observeOptionalKey", default: nil)
		let expect = expectation(description: "Observation closure being called")

		let inputArray = [true, nil, nil, nil, false, false, false, nil]
		let expectedArray = [true, nil, false, nil]

		let cancellable = Defaults
			.publisher(key, options: [])
			.removeDuplicates()
			.map(\.newValue)
			.collect(expectedArray.count)
			.sink { result in
				print("Result array: \(result)")
				result == expectedArray ? expect.fulfill() : XCTFail("Expected Array is not matched")
			}

		inputArray.forEach {
			Defaults[key] = $0
		}

		Defaults.reset(key)
		cancellable.cancel()

		waitForExpectations(timeout: 10)
	}

	func testResetKey() {
		let defaultFixture1 = "foo1"
		let defaultFixture2 = 0
		let newFixture1 = "bar1"
		let newFixture2 = 1
		let key1 = Defaults.Key<String>("key1", default: defaultFixture1)
		let key2 = Defaults.Key<Int>("key2", default: defaultFixture2)
		Defaults[key1] = newFixture1
		Defaults[key2] = newFixture2
		Defaults.reset(key1)
		XCTAssertEqual(Defaults[key1], defaultFixture1)
		XCTAssertEqual(Defaults[key2], newFixture2)
	}

	func testResetMultipleKeys() {
		let defaultFxiture1 = "foo1"
		let defaultFixture2 = 0
		let defaultFixture3 = "foo3"
		let newFixture1 = "bar1"
		let newFixture2 = 1
		let newFixture3 = "bar3"
		let key1 = Defaults.Key<String>("akey1", default: defaultFxiture1)
		let key2 = Defaults.Key<Int>("akey2", default: defaultFixture2)
		let key3 = Defaults.Key<String>("akey3", default: defaultFixture3)
		Defaults[key1] = newFixture1
		Defaults[key2] = newFixture2
		Defaults[key3] = newFixture3
		Defaults.reset(key1, key2)
		XCTAssertEqual(Defaults[key1], defaultFxiture1)
		XCTAssertEqual(Defaults[key2], defaultFixture2)
		XCTAssertEqual(Defaults[key3], newFixture3)
	}

	func testResetMultipleOptionalKeys() {
		let newFixture1 = "bar1"
		let newFixture2 = 1
		let newFixture3 = "bar3"
		let key1 = Defaults.Key<String?>("aoptionalKey1")
		let key2 = Defaults.Key<Int?>("aoptionalKey2")
		let key3 = Defaults.Key<String?>("aoptionalKey3")
		Defaults[key1] = newFixture1
		Defaults[key2] = newFixture2
		Defaults[key3] = newFixture3
		Defaults.reset(key1, key2)
		XCTAssertNil(Defaults[key1])
		XCTAssertNil(Defaults[key2])
		XCTAssertEqual(Defaults[key3], newFixture3)
	}

	func testObserveWithLifetimeTie() {
		let key = Defaults.Key<Bool>("lifetimeTie", default: false)
		let expect = expectation(description: "Observation closure being called")

		weak var observation: Defaults.Observation!
		observation = Defaults.observe(key, options: []) { _ in
			observation.invalidate()
			expect.fulfill()
		}
			.tieToLifetime(of: self)

		Defaults[key] = true

		waitForExpectations(timeout: 10)
	}

	func testObserveWithLifetimeTieManualBreak() {
		let key = Defaults.Key<Bool>("lifetimeTieManualBreak", default: false)

		weak var observation: Defaults.Observation? = Defaults.observe(key, options: []) { _ in }.tieToLifetime(of: self)
		observation!.removeLifetimeTie()

		for index in 1...10 {
			if observation == nil {
				break
			}

			sleep(1)

			if index == 10 {
				XCTFail()
			}
		}
	}
<<<<<<< HEAD
=======

	@available(iOS 13.0, macOS 10.15, tvOS 13.0, watchOS 6.0, iOSApplicationExtension 13.0, macOSApplicationExtension 10.15, tvOSApplicationExtension 13.0, watchOSApplicationExtension 6.0, *)
	func testRemoveDuplicatesObserveKeyCombine() {
		let key = Defaults.Key<Bool>("observeKey", default: false)
		let expect = expectation(description: "Observation closure being called")

		let inputArray = [true, false, false, false, false, false, false, true]
		let expectedArray = [true, false, true]

		let cancellable = Defaults
			.publisher(key, options: [])
			.removeDuplicates()
			.map(\.newValue)
			.collect(expectedArray.count)
			.sink { result in
				print("Result array: \(result)")
				result == expectedArray ? expect.fulfill() : XCTFail("Expected Array is not matched")
			}

		inputArray.forEach {
			Defaults[key] = $0
		}

		Defaults.reset(key)
		cancellable.cancel()

		waitForExpectations(timeout: 10)
	}

	@available(iOS 13.0, macOS 10.15, tvOS 13.0, watchOS 6.0, iOSApplicationExtension 13.0, macOSApplicationExtension 10.15, tvOSApplicationExtension 13.0, watchOSApplicationExtension 6.0, *)
	func testRemoveDuplicatesOptionalObserveKeyCombine() {
		let key = Defaults.Key<Bool?>("observeOptionalKey", default: nil)
		let expect = expectation(description: "Observation closure being called")

		let inputArray = [true, nil, nil, nil, false, false, false, nil]
		let expectedArray = [true, nil, false, nil]

		let cancellable = Defaults
			.publisher(key, options: [])
			.removeDuplicates()
			.map(\.newValue)
			.collect(expectedArray.count)
			.sink { result in
				print("Result array: \(result)")
				result == expectedArray ? expect.fulfill() : XCTFail("Expected Array is not matched")
			}

		inputArray.forEach {
			Defaults[key] = $0
		}

		Defaults.reset(key)
		cancellable.cancel()

		waitForExpectations(timeout: 10)
	}

	@available(iOS 13.0, macOS 10.15, tvOS 13.0, watchOS 6.0, iOSApplicationExtension 13.0, macOSApplicationExtension 10.15, tvOSApplicationExtension 13.0, watchOSApplicationExtension 6.0, *)
	func testRemoveDuplicatesObserveNSSecureCodingKeyCombine() {
		let key = Defaults.NSSecureCodingKey<ExamplePersistentHistory>("observeNSSecureCodingKey", default: ExamplePersistentHistory(value: "TestValue"))
		let expect = expectation(description: "Observation closure being called")

		let inputArray = ["NewTestValue", "NewTestValue", "NewTestValue", "NewTestValue2", "NewTestValue2", "NewTestValue2", "NewTestValue3", "NewTestValue3"]
		let expectedArray = ["NewTestValue", "NewTestValue2", "NewTestValue3"]

		let cancellable = Defaults
			.publisher(key, options: [])
			.removeDuplicates()
			.map(\.newValue.value)
			.collect(expectedArray.count)
			.sink { result in
				print("Result array: \(result)")
				result == expectedArray ? expect.fulfill() : XCTFail("Expected Array is not matched")
			}

		inputArray.forEach {
			Defaults[key] = ExamplePersistentHistory(value: $0)
		}

		Defaults.reset(key)
		cancellable.cancel()

		waitForExpectations(timeout: 10)
	}

	@available(iOS 13.0, macOS 10.15, tvOS 13.0, watchOS 6.0, iOSApplicationExtension 13.0, macOSApplicationExtension 10.15, tvOSApplicationExtension 13.0, watchOSApplicationExtension 6.0, *)
	func testRemoveDuplicatesObserveNSSecureCodingOptionalKeyCombine() {
		let key = Defaults.NSSecureCodingOptionalKey<ExamplePersistentHistory>("observeNSSecureCodingOptionalKey")
		let expect = expectation(description: "Observation closure being called")

		let inputArray = ["NewTestValue", "NewTestValue", "NewTestValue", "NewTestValue2", "NewTestValue2", "NewTestValue2", "NewTestValue3", "NewTestValue3"]
		let expectedArray = ["NewTestValue", "NewTestValue2", "NewTestValue3", nil]

		let cancellable = Defaults
			.publisher(key, options: [])
			.removeDuplicates()
			.map(\.newValue)
			.map { $0?.value }
			.collect(expectedArray.count)
			.sink { result in
				print("Result array: \(result)")
				result == expectedArray ? expect.fulfill() : XCTFail("Expected Array is not matched")
			}

		inputArray.forEach {
			Defaults[key] = ExamplePersistentHistory(value: $0)
		}

		Defaults.reset(key)
		cancellable.cancel()

		waitForExpectations(timeout: 10)
	}

	@available(iOS 13.0, macOS 10.15, tvOS 13.0, watchOS 6.0, iOSApplicationExtension 13.0, macOSApplicationExtension 10.15, tvOSApplicationExtension 13.0, watchOSApplicationExtension 6.0, *)
	func testImmediatelyFinishingPublisherCombine() {
		let key = Defaults.Key<Bool>("observeKey", default: false)
		let expect = expectation(description: "Observation closure being called without crashing")

		let cancellable = Defaults
			.publisher(key, options: [.initial])
			.first()
			.sink { _ in
				expect.fulfill()
			}

		cancellable.cancel()
		waitForExpectations(timeout: 10)
	}
>>>>>>> 229dea45
}<|MERGE_RESOLUTION|>--- conflicted
+++ resolved
@@ -617,121 +617,6 @@
 			}
 		}
 	}
-<<<<<<< HEAD
-=======
-
-	@available(iOS 13.0, macOS 10.15, tvOS 13.0, watchOS 6.0, iOSApplicationExtension 13.0, macOSApplicationExtension 10.15, tvOSApplicationExtension 13.0, watchOSApplicationExtension 6.0, *)
-	func testRemoveDuplicatesObserveKeyCombine() {
-		let key = Defaults.Key<Bool>("observeKey", default: false)
-		let expect = expectation(description: "Observation closure being called")
-
-		let inputArray = [true, false, false, false, false, false, false, true]
-		let expectedArray = [true, false, true]
-
-		let cancellable = Defaults
-			.publisher(key, options: [])
-			.removeDuplicates()
-			.map(\.newValue)
-			.collect(expectedArray.count)
-			.sink { result in
-				print("Result array: \(result)")
-				result == expectedArray ? expect.fulfill() : XCTFail("Expected Array is not matched")
-			}
-
-		inputArray.forEach {
-			Defaults[key] = $0
-		}
-
-		Defaults.reset(key)
-		cancellable.cancel()
-
-		waitForExpectations(timeout: 10)
-	}
-
-	@available(iOS 13.0, macOS 10.15, tvOS 13.0, watchOS 6.0, iOSApplicationExtension 13.0, macOSApplicationExtension 10.15, tvOSApplicationExtension 13.0, watchOSApplicationExtension 6.0, *)
-	func testRemoveDuplicatesOptionalObserveKeyCombine() {
-		let key = Defaults.Key<Bool?>("observeOptionalKey", default: nil)
-		let expect = expectation(description: "Observation closure being called")
-
-		let inputArray = [true, nil, nil, nil, false, false, false, nil]
-		let expectedArray = [true, nil, false, nil]
-
-		let cancellable = Defaults
-			.publisher(key, options: [])
-			.removeDuplicates()
-			.map(\.newValue)
-			.collect(expectedArray.count)
-			.sink { result in
-				print("Result array: \(result)")
-				result == expectedArray ? expect.fulfill() : XCTFail("Expected Array is not matched")
-			}
-
-		inputArray.forEach {
-			Defaults[key] = $0
-		}
-
-		Defaults.reset(key)
-		cancellable.cancel()
-
-		waitForExpectations(timeout: 10)
-	}
-
-	@available(iOS 13.0, macOS 10.15, tvOS 13.0, watchOS 6.0, iOSApplicationExtension 13.0, macOSApplicationExtension 10.15, tvOSApplicationExtension 13.0, watchOSApplicationExtension 6.0, *)
-	func testRemoveDuplicatesObserveNSSecureCodingKeyCombine() {
-		let key = Defaults.NSSecureCodingKey<ExamplePersistentHistory>("observeNSSecureCodingKey", default: ExamplePersistentHistory(value: "TestValue"))
-		let expect = expectation(description: "Observation closure being called")
-
-		let inputArray = ["NewTestValue", "NewTestValue", "NewTestValue", "NewTestValue2", "NewTestValue2", "NewTestValue2", "NewTestValue3", "NewTestValue3"]
-		let expectedArray = ["NewTestValue", "NewTestValue2", "NewTestValue3"]
-
-		let cancellable = Defaults
-			.publisher(key, options: [])
-			.removeDuplicates()
-			.map(\.newValue.value)
-			.collect(expectedArray.count)
-			.sink { result in
-				print("Result array: \(result)")
-				result == expectedArray ? expect.fulfill() : XCTFail("Expected Array is not matched")
-			}
-
-		inputArray.forEach {
-			Defaults[key] = ExamplePersistentHistory(value: $0)
-		}
-
-		Defaults.reset(key)
-		cancellable.cancel()
-
-		waitForExpectations(timeout: 10)
-	}
-
-	@available(iOS 13.0, macOS 10.15, tvOS 13.0, watchOS 6.0, iOSApplicationExtension 13.0, macOSApplicationExtension 10.15, tvOSApplicationExtension 13.0, watchOSApplicationExtension 6.0, *)
-	func testRemoveDuplicatesObserveNSSecureCodingOptionalKeyCombine() {
-		let key = Defaults.NSSecureCodingOptionalKey<ExamplePersistentHistory>("observeNSSecureCodingOptionalKey")
-		let expect = expectation(description: "Observation closure being called")
-
-		let inputArray = ["NewTestValue", "NewTestValue", "NewTestValue", "NewTestValue2", "NewTestValue2", "NewTestValue2", "NewTestValue3", "NewTestValue3"]
-		let expectedArray = ["NewTestValue", "NewTestValue2", "NewTestValue3", nil]
-
-		let cancellable = Defaults
-			.publisher(key, options: [])
-			.removeDuplicates()
-			.map(\.newValue)
-			.map { $0?.value }
-			.collect(expectedArray.count)
-			.sink { result in
-				print("Result array: \(result)")
-				result == expectedArray ? expect.fulfill() : XCTFail("Expected Array is not matched")
-			}
-
-		inputArray.forEach {
-			Defaults[key] = ExamplePersistentHistory(value: $0)
-		}
-
-		Defaults.reset(key)
-		cancellable.cancel()
-
-		waitForExpectations(timeout: 10)
-	}
 
 	@available(iOS 13.0, macOS 10.15, tvOS 13.0, watchOS 6.0, iOSApplicationExtension 13.0, macOSApplicationExtension 10.15, tvOSApplicationExtension 13.0, watchOSApplicationExtension 6.0, *)
 	func testImmediatelyFinishingPublisherCombine() {
@@ -748,5 +633,4 @@
 		cancellable.cancel()
 		waitForExpectations(timeout: 10)
 	}
->>>>>>> 229dea45
 }