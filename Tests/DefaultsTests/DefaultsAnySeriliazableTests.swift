import Defaults
import Foundation
import XCTest

private enum mime: String, Defaults.Serializable {
	case JSON = "application/json"
	case STREAM = "application/octet-stream"
}

private struct CodableUnicorn: Defaults.Serializable, Codable {
	let is_missing: Bool
}

private struct Unicorn: Defaults.Serializable, Hashable {
	static let bridge = UnicornBridge()
	let is_missing: Bool
}

private struct UnicornBridge: Defaults.Bridge {
	typealias Value = Unicorn
	typealias Serializable = Bool

	func serialize(_ value: Value?) -> Serializable? {
		value?.is_missing
	}

	func deserialize(_ object: Serializable?) -> Value? {
		Value(is_missing: object!)
	}
}

extension Defaults.Keys {
	fileprivate static let magic = Key<[String: Defaults.AnySerializable]>("magic", default: [:])
	fileprivate static let anyKey = Key<Defaults.AnySerializable>("anyKey", default: "🦄")
	fileprivate static let anyArrayKey = Key<[Defaults.AnySerializable]>("anyArrayKey", default: ["No.1 🦄", "No.2 🦄"])
	fileprivate static let anyDictionaryKey = Key<[String: Defaults.AnySerializable]>("anyDictionaryKey", default: ["unicorn": "🦄"])
}

final class DefaultsAnySerializableTests: XCTestCase {
	override func setUp() {
		super.setUp()
		Defaults.removeAll()
	}

	override func tearDown() {
		super.tearDown()
		Defaults.removeAll()
	}

	func testReadMeExample() {
		let any = Defaults.Key<Defaults.AnySerializable>("anyKey", default: Defaults.AnySerializable(mime.JSON))
		if let mimeType: mime = Defaults[any].get() {
			XCTAssertEqual(mimeType, mime.JSON)
		}
		Defaults[any].set(mime.STREAM)
		if let mimeType: mime = Defaults[any].get() {
			XCTAssertEqual(mimeType, mime.STREAM)
		}
		Defaults[any].set(mime.JSON)
		if let mimeType: mime = Defaults[any].get() {
			XCTAssertEqual(mimeType, mime.JSON)
		}
		Defaults[.magic]["unicorn"] = "🦄"
		Defaults[.magic]["number"] = 3
		Defaults[.magic]["boolean"] = true
		Defaults[.magic]["enum"] = Defaults.AnySerializable(mime.JSON)
		XCTAssertEqual(Defaults[.magic]["unicorn"], "🦄")
		XCTAssertEqual(Defaults[.magic]["number"], 3)
		if let bool: Bool = Defaults[.magic]["unicorn"]?.get() {
			XCTAssertTrue(bool)
		}
		XCTAssertEqual(Defaults[.magic]["enum"]?.get(), mime.JSON)
		Defaults[.magic]["enum"]?.set(mime.STREAM)
		if let value: String = Defaults[.magic]["unicorn"]?.get() {
			XCTAssertEqual(value, "🦄")
		}
		if let mimeType: mime = Defaults[.magic]["enum"]?.get() {
			XCTAssertEqual(mimeType, mime.STREAM)
		}
		Defaults[any].set(mime.JSON)
		if let mimeType: mime = Defaults[any].get() {
			XCTAssertEqual(mime.JSON, mimeType)
		}
		Defaults[any].set(mime.STREAM)
		if let mimeType: mime = Defaults[any].get() {
			XCTAssertEqual(mime.STREAM, mimeType)
		}
	}

	func testKey() {
		// Test Int
		let any = Defaults.Key<Defaults.AnySerializable>("independentAnyKey", default: 121_314)
		XCTAssertEqual(Defaults[any], 121_314)
		// Test Int8
		let int8 = Int8.max
		Defaults[any].set(int8)
		XCTAssertEqual(Defaults[any].get(), int8)
		// Test Int16
		let int16 = Int16.max
		Defaults[any].set(int16)
		XCTAssertEqual(Defaults[any].get(), int16)
		// Test Int32
		let int32 = Int32.max
		Defaults[any].set(int32)
		XCTAssertEqual(Defaults[any].get(), int32)
		// Test Int64
		let int64 = Int64.max
		Defaults[any].set(int64)
		XCTAssertEqual(Defaults[any].get(), int64)
		// Test UInt
		let uint = UInt.max
		Defaults[any].set(uint)
		XCTAssertEqual(Defaults[any].get(), uint)
		// Test UInt8
		let uint8 = UInt8.max
		Defaults[any].set(uint8)
		XCTAssertEqual(Defaults[any].get(), uint8)
		// Test UInt16
		let uint16 = UInt16.max
		Defaults[any].set(uint16)
		XCTAssertEqual(Defaults[any].get(), uint16)
		// Test UInt32
		let uint32 = UInt32.max
		Defaults[any].set(uint32)
		XCTAssertEqual(Defaults[any].get(), uint32)
		// Test UInt64
		let uint64 = UInt64.max
		Defaults[any].set(uint64)
		XCTAssertEqual(Defaults[any].get(), uint64)
		// Test Double
		Defaults[any] = 12_131.4
		XCTAssertEqual(Defaults[any], 12_131.4)
		// Test Bool
		Defaults[any] = true
		XCTAssertTrue(Defaults[any].get(Bool.self)!)
		// Test String
		Defaults[any] = "121314"
		XCTAssertEqual(Defaults[any], "121314")
		// Test Float
		Defaults[any].set(12_131.456, type: Float.self)
		XCTAssertEqual(Defaults[any].get(Float.self), 12_131.456)
		// Test Date
		let date = Date()
		Defaults[any].set(date)
		XCTAssertEqual(Defaults[any].get(Date.self), date)
		// Test Data
		let data = "121314".data(using: .utf8)
		Defaults[any].set(data)
		XCTAssertEqual(Defaults[any].get(Data.self), data)
		// Test Array
		Defaults[any] = [1, 2, 3]
		if let array: [Int] = Defaults[any].get() {
			XCTAssertEqual(array[0], 1)
			XCTAssertEqual(array[1], 2)
			XCTAssertEqual(array[2], 3)
		}
		// Test Dictionary
		Defaults[any] = ["unicorn": "🦄", "boolean": true, "number": 3]
		if let dictionary = Defaults[any].get([String: Defaults.AnySerializable].self) {
			XCTAssertEqual(dictionary["unicorn"], "🦄")
			XCTAssertTrue(dictionary["boolean"]!.get(Bool.self)!)
			XCTAssertEqual(dictionary["number"], 3)
		}
		// Test Set
		Defaults[any].set(Set([1]))
		XCTAssertEqual(Defaults[any].get(Set<Int>.self)?.first, 1)
		// Test URL
		Defaults[any].set(URL(string: "https://example.com")!)
		XCTAssertEqual(Defaults[any].get()!, URL(string: "https://example.com")!)
		#if os(macOS)
		// Test NSColor
		Defaults[any].set(NSColor(red: CGFloat(103) / CGFloat(0xFF), green: CGFloat(132) / CGFloat(0xFF), blue: CGFloat(255) / CGFloat(0xFF), alpha: 0.987))
		XCTAssertEqual(Defaults[any].get(NSColor.self)?.alphaComponent, 0.987)
		#else
		// Test UIColor
		Defaults[any].set(UIColor(red: CGFloat(103) / CGFloat(0xFF), green: CGFloat(132) / CGFloat(0xFF), blue: CGFloat(255) / CGFloat(0xFF), alpha: 0.654))
		XCTAssertEqual(Defaults[any].get(UIColor.self)?.cgColor.alpha, 0.654)
		#endif
		// Test Codable type
		Defaults[any].set(CodableUnicorn(is_missing: false))
		XCTAssertFalse(Defaults[any].get(CodableUnicorn.self)!.is_missing)
		// Test Custom type
		Defaults[any].set(Unicorn(is_missing: true))
		XCTAssertTrue(Defaults[any].get(Unicorn.self)!.is_missing)
		// Test nil
		Defaults[any] = nil
		XCTAssertEqual(Defaults[any], 121_314)
	}

	func testOptionalKey() {
		let key = Defaults.Key<Defaults.AnySerializable?>("independentOptionalAnyKey")
		XCTAssertNil(Defaults[key])
		Defaults[key] = 12_131.4
		XCTAssertEqual(Defaults[key], 12_131.4)
		Defaults[key]?.set(mime.JSON)
		XCTAssertEqual(Defaults[key]?.get(mime.self), mime.JSON)
		Defaults[key] = nil
		XCTAssertNil(Defaults[key])
	}

	func testArrayKey() {
		let key = Defaults.Key<[Defaults.AnySerializable]>("independentArrayAnyKey", default: [123, 456])
		XCTAssertEqual(Defaults[key][0], 123)
		XCTAssertEqual(Defaults[key][1], 456)
		Defaults[key][0] = 12_131.4
		XCTAssertEqual(Defaults[key][0], 12_131.4)
	}

	func testSetKey() {
		let key = Defaults.Key<Set<Defaults.AnySerializable>>("independentArrayAnyKey", default: [123])
		XCTAssertEqual(Defaults[key].first, 123)
		Defaults[key].insert(12_131.4)
		XCTAssertTrue(Defaults[key].contains(12_131.4))
		let date = Defaults.AnySerializable(Date())
		Defaults[key].insert(date)
		XCTAssertTrue(Defaults[key].contains(date))
		let data = Defaults.AnySerializable("Hello World!".data(using: .utf8))
		Defaults[key].insert(data)
		XCTAssertTrue(Defaults[key].contains(data))
		let int = Defaults.AnySerializable(Int.max)
		Defaults[key].insert(int)
		XCTAssertTrue(Defaults[key].contains(int))
		let int8 = Defaults.AnySerializable(Int8.max)
		Defaults[key].insert(int8)
		XCTAssertTrue(Defaults[key].contains(int8))
		let int16 = Defaults.AnySerializable(Int16.max)
		Defaults[key].insert(int16)
		XCTAssertTrue(Defaults[key].contains(int16))
		let int32 = Defaults.AnySerializable(Int32.max)
		Defaults[key].insert(int32)
		XCTAssertTrue(Defaults[key].contains(int32))
		let int64 = Defaults.AnySerializable(Int64.max)
		Defaults[key].insert(int64)
		XCTAssertTrue(Defaults[key].contains(int64))
		let uint = Defaults.AnySerializable(UInt.max)
		Defaults[key].insert(uint)
		XCTAssertTrue(Defaults[key].contains(uint))
		let uint8 = Defaults.AnySerializable(UInt8.max)
		Defaults[key].insert(uint8)
		XCTAssertTrue(Defaults[key].contains(uint8))
		let uint16 = Defaults.AnySerializable(UInt16.max)
		Defaults[key].insert(uint16)
		XCTAssertTrue(Defaults[key].contains(uint16))
		let uint32 = Defaults.AnySerializable(UInt32.max)
		Defaults[key].insert(uint32)
		XCTAssertTrue(Defaults[key].contains(uint32))
		let uint64 = Defaults.AnySerializable(UInt64.max)
		Defaults[key].insert(uint64)
		XCTAssertTrue(Defaults[key].contains(uint64))

		let bool: Defaults.AnySerializable = false
		Defaults[key].insert(bool)
		XCTAssertTrue(Defaults[key].contains(bool))

		let float = Defaults.AnySerializable(Float(1213.14))
		Defaults[key].insert(float)
		XCTAssertTrue(Defaults[key].contains(float))

		let cgFloat = Defaults.AnySerializable(CGFloat(12_131.415))
		Defaults[key].insert(cgFloat)
		XCTAssertTrue(Defaults[key].contains(cgFloat))

		let string = Defaults.AnySerializable("Hello World!")
		Defaults[key].insert(string)
		XCTAssertTrue(Defaults[key].contains(string))

		let array: Defaults.AnySerializable = [1, 2, 3, 4]
		Defaults[key].insert(array)
		XCTAssertTrue(Defaults[key].contains(array))

		let dictionary: Defaults.AnySerializable = ["Hello": "World!"]
		Defaults[key].insert(dictionary)
		XCTAssertTrue(Defaults[key].contains(dictionary))

		let unicorn = Defaults.AnySerializable(Unicorn(is_missing: true))
		Defaults[key].insert(unicorn)
		XCTAssertTrue(Defaults[key].contains(unicorn))
	}

	func testArrayOptionalKey() {
		let key = Defaults.Key<[Defaults.AnySerializable]?>("testArrayOptionalAnyKey")
		XCTAssertNil(Defaults[key])
		Defaults[key] = [123]
		Defaults[key]?.append(456)
		XCTAssertEqual(Defaults[key]![0], 123)
		XCTAssertEqual(Defaults[key]![1], 456)
		Defaults[key]![0] = 12_131.4
		XCTAssertEqual(Defaults[key]![0], 12_131.4)
	}

	func testNestedArrayKey() {
		let key = Defaults.Key<[[Defaults.AnySerializable]]>("testNestedArrayAnyKey", default: [[123]])
		Defaults[key][0].append(456)
		XCTAssertEqual(Defaults[key][0][0], 123)
		XCTAssertEqual(Defaults[key][0][1], 456)
		Defaults[key].append([12_131.4])
		XCTAssertEqual(Defaults[key][1][0], 12_131.4)
	}

	func testDictionaryKey() {
		let key = Defaults.Key<[String: Defaults.AnySerializable]>("independentDictionaryAnyKey", default: ["unicorn": ""])
		XCTAssertEqual(Defaults[key]["unicorn"], "")
		Defaults[key]["unicorn"] = "🦄"
		XCTAssertEqual(Defaults[key]["unicorn"], "🦄")
		Defaults[key]["number"] = 3
		Defaults[key]["boolean"] = true
		XCTAssertEqual(Defaults[key]["number"], 3)
		if let bool: Bool = Defaults[.magic]["unicorn"]?.get() {
			XCTAssertTrue(bool)
		}
		Defaults[key]["set"] = Defaults.AnySerializable(Set([1]))
		XCTAssertEqual(Defaults[key]["set"]!.get(Set<Int>.self)!.first, 1)
		Defaults[key]["nil"] = nil
		XCTAssertNil(Defaults[key]["nil"])
	}

	func testDictionaryOptionalKey() {
		let key = Defaults.Key<[String: Defaults.AnySerializable]?>("independentDictionaryOptionalAnyKey")
		XCTAssertNil(Defaults[key])
		Defaults[key] = ["unicorn": "🦄"]
		XCTAssertEqual(Defaults[key]?["unicorn"], "🦄")
		Defaults[key]?["number"] = 3
		Defaults[key]?["boolean"] = true
		XCTAssertEqual(Defaults[key]?["number"], 3)
		XCTAssertEqual(Defaults[key]?["boolean"], true)
	}

	func testDictionaryArrayKey() {
		let key = Defaults.Key<[String: [Defaults.AnySerializable]]>("independentDictionaryArrayAnyKey", default: ["number": [1]])
		XCTAssertEqual(Defaults[key]["number"]?[0], 1)
		Defaults[key]["number"]?.append(2)
		Defaults[key]["unicorn"] = ["No.1 🦄"]
		Defaults[key]["unicorn"]?.append("No.2 🦄")
		Defaults[key]["unicorn"]?.append("No.3 🦄")
		Defaults[key]["boolean"] = [true]
		Defaults[key]["boolean"]?.append(false)
		XCTAssertEqual(Defaults[key]["number"]?[1], 2)
		XCTAssertEqual(Defaults[key]["unicorn"]?[0], "No.1 🦄")
		XCTAssertEqual(Defaults[key]["unicorn"]?[1], "No.2 🦄")
		XCTAssertEqual(Defaults[key]["unicorn"]?[2], "No.3 🦄")
		XCTAssertTrue(Defaults[key]["boolean"]![0].get(Bool.self)!)
		XCTAssertFalse(Defaults[key]["boolean"]![1].get(Bool.self)!)
	}

	func testType() {
		XCTAssertEqual(Defaults[.anyKey], "🦄")
		Defaults[.anyKey] = 123
		XCTAssertEqual(Defaults[.anyKey], 123)
	}

	func testArrayType() {
		XCTAssertEqual(Defaults[.anyArrayKey][0], "No.1 🦄")
		XCTAssertEqual(Defaults[.anyArrayKey][1], "No.2 🦄")
		Defaults[.anyArrayKey].append(123)
		XCTAssertEqual(Defaults[.anyArrayKey][2], 123)
	}

	func testDictionaryType() {
		XCTAssertEqual(Defaults[.anyDictionaryKey]["unicorn"], "🦄")
		Defaults[.anyDictionaryKey]["number"] = 3
		XCTAssertEqual(Defaults[.anyDictionaryKey]["number"], 3)
		Defaults[.anyDictionaryKey]["boolean"] = true
		XCTAssertTrue(Defaults[.anyDictionaryKey]["boolean"]!.get(Bool.self)!)
		Defaults[.anyDictionaryKey]["array"] = [1, 2]
		if let array = Defaults[.anyDictionaryKey]["array"]?.get([Int].self) {
			XCTAssertEqual(array[0], 1)
			XCTAssertEqual(array[1], 2)
		}
	}

	func testObserveKeyCombine() {
		let key = Defaults.Key<Defaults.AnySerializable>("observeAnyKeyCombine", default: 123)
		let expect = expectation(description: "Observation closure being called")

		let publisher = Defaults
			.publisher(key, options: [])
			.map { ($0.oldValue, $0.newValue) }
			.collect(2)

		let expectedValue: [(Defaults.AnySerializable, Defaults.AnySerializable)] = [(123, "🦄"), ("🦄", 123)]

		let cancellable = publisher.sink { tuples in
			for (index, expected) in expectedValue.enumerated() {
				XCTAssertEqual(expected.0, tuples[index].0)
				XCTAssertEqual(expected.1, tuples[index].1)
			}

			expect.fulfill()
		}

		Defaults[key] = "🦄"
		Defaults.reset(key)
		cancellable.cancel()

		waitForExpectations(timeout: 10)
	}

	func testObserveOptionalKeyCombine() {
		let key = Defaults.Key<Defaults.AnySerializable?>("observeAnyOptionalKeyCombine")
		let expect = expectation(description: "Observation closure being called")

		let publisher = Defaults
			.publisher(key, options: [])
			.map { ($0.oldValue, $0.newValue) }
			.collect(3)

		let expectedValue: [(Defaults.AnySerializable?, Defaults.AnySerializable?)] = [(nil, 123), (123, "🦄"), ("🦄", nil)]

		let cancellable = publisher.sink { tuples in
			for (index, expected) in expectedValue.enumerated() {
				if tuples[index].0?.get(Int.self) != nil {
					XCTAssertEqual(expected.0, tuples[index].0)
					XCTAssertEqual(expected.1, tuples[index].1)
				} else if tuples[index].0?.get(String.self) != nil {
					XCTAssertEqual(expected.0, tuples[index].0)
					XCTAssertNil(tuples[index].1)
				} else {
					XCTAssertNil(tuples[index].0)
					XCTAssertEqual(expected.1, tuples[index].1)
				}
			}

			expect.fulfill()
		}

		Defaults[key] = 123
		Defaults[key] = "🦄"
		Defaults.reset(key)
		cancellable.cancel()

		waitForExpectations(timeout: 10)
	}

	func testObserveKey() {
		let key = Defaults.Key<Defaults.AnySerializable>("observeAnyKey", default: 123)
		let expect = expectation(description: "Observation closure being called")

		var observation: Defaults.Observation!
		observation = Defaults.observe(key, options: []) { change in
			XCTAssertEqual(change.oldValue, 123)
			XCTAssertEqual(change.newValue, "🦄")
			observation.invalidate()
			expect.fulfill()
		}

		Defaults[key] = "🦄"
		observation.invalidate()

		waitForExpectations(timeout: 10)
	}

	func testObserveOptionalKey() {
		let key = Defaults.Key<Defaults.AnySerializable?>("observeAnyOptionalKey")
		let expect = expectation(description: "Observation closure being called")

		var observation: Defaults.Observation!
		observation = Defaults.observe(key, options: []) { change in
			XCTAssertNil(change.oldValue)
			XCTAssertEqual(change.newValue, "🦄")
			observation.invalidate()
			expect.fulfill()
		}

		Defaults[key] = "🦄"
		observation.invalidate()

		waitForExpectations(timeout: 10)
	}
<<<<<<< HEAD
	
	func testWrongCast() {
		let value = Defaults.AnySerializable(false)
		XCTAssertEqual(value.get(Bool.self), false)
=======

	func testWrongCast() {
		let value = Defaults.AnySerializable(false)
		XCTAssertEqual(value.get(Bool.self), false) // swiftlint:disable:this xct_specific_matcher
>>>>>>> 957d8077
		XCTAssertNil(value.get(String.self))
	}
}<|MERGE_RESOLUTION|>--- conflicted
+++ resolved
@@ -466,17 +466,10 @@
 
 		waitForExpectations(timeout: 10)
 	}
-<<<<<<< HEAD
-	
-	func testWrongCast() {
-		let value = Defaults.AnySerializable(false)
-		XCTAssertEqual(value.get(Bool.self), false)
-=======
 
 	func testWrongCast() {
 		let value = Defaults.AnySerializable(false)
 		XCTAssertEqual(value.get(Bool.self), false) // swiftlint:disable:this xct_specific_matcher
->>>>>>> 957d8077
 		XCTAssertNil(value.get(String.self))
 	}
 }